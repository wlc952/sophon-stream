--- conflicted
+++ resolved
@@ -103,10 +103,7 @@
   std::vector<std::shared_ptr<ObjectMetadata>> mSubObjectMetadatas;
 
   int numBranches;
-<<<<<<< HEAD
-=======
   int mSubId;
->>>>>>> 8c919da1
 
   /**
    * @brief 跟踪结果的vector，一个目标对应一个TrackedObjectMetadata
