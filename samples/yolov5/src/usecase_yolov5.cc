#include <sys/stat.h>

#include <fstream>
#include <nlohmann/json.hpp>
#include <opencv2/opencv.hpp>
#include <unordered_map>

#include "DecoderElement.h"
#include "common/Clocker.h"
#include "common/ErrorCode.h"
#include "common/ObjectMetadata.h"
#include "common/logger.h"
#include "config.h"
#include "engine.h"
#include "gtest/gtest.h"

const std::vector<std::vector<int>> colors = {
    {255, 0, 0},    {255, 85, 0},    {255, 170, 0},   {255, 255, 0},
    {170, 255, 0},  {85, 255, 0},    {0, 255, 0},     {0, 255, 85},
    {0, 255, 170},  {0, 255, 255},   {0, 170, 255},   {0, 85, 255},
    {0, 0, 255},    {85, 0, 255},    {170, 0, 255},   {255, 0, 255},
    {255, 0, 170},  {255, 0, 85},    {255, 0, 0},     {255, 0, 255},
    {255, 85, 255}, {255, 170, 255}, {255, 255, 255}, {170, 255, 255},
    {85, 255, 255}};

void draw_bmcv(bm_handle_t& handle, int classId,
               std::vector<std::string>& class_names, float conf, int left,
               int top, int width, int height, bm_image& frame,
               bool put_text_flag)  // Draw the predicted bounding box
{
  int colors_num = colors.size();
  // Draw a rectangle displaying the bounding box
  bmcv_rect_t rect;
  rect.start_x = left;
  rect.start_y = top;
  rect.crop_w = width;
  rect.crop_h = height;
  std::cout << rect.start_x << "," << rect.start_y << "," << rect.crop_w << ","
            << rect.crop_h << std::endl;
  bmcv_image_draw_rectangle(
      handle, frame, 1, &rect, 3, colors[classId % colors_num][0],
      colors[classId % colors_num][1], colors[classId % colors_num][2]);
  if (put_text_flag) {
    std::string label = class_names[classId] + ":" + cv::format("%.2f", conf);
    bmcv_point_t org = {left, top};
    bmcv_color_t color = {colors[classId % colors_num][0],
                          colors[classId % colors_num][1],
                          colors[classId % colors_num][2]};
    int thickness = 2;
    float fontScale = 2;
    if (BM_SUCCESS != bmcv_image_put_text(handle, frame, label.c_str(), org,
                                          color, fontScale, thickness)) {
      std::cout << "bmcv put text error !!!" << std::endl;
    }
  }
}

constexpr const char* JSON_CONFIG_GRAPH_ID_FILED = "graph_id";
constexpr const char* JSON_CONFIG_ELEMENTS_FILED = "elements";
constexpr const char* JSON_CONFIG_CONNECTION_FILED = "connections";

<<<<<<< HEAD
TEST(TestMultiAlgorithmGraph, MultiAlgorithmGraph) {
=======
constexpr const char* JSON_CONFIG_NUM_CHANNELS_PER_GRAPH_FILED =
    "num_channels_per_graph";
constexpr const char* JSON_CONFIG_DOWNLOAD_IMAGE_FILED = "download_image";
constexpr const char* JSON_CONFIG_ENGINE_CONFIG_PATH_FILED =
    "engine_config_path";
constexpr const char* JSON_CONFIG_CLASS_NAMES_FILED = "class_names";
constexpr const char* JSON_CONFIG_CHANNEL_CONFIG_FILED = "channel";

usecase_config parse_usecase_json(std::string& json_path) {
  std::ifstream istream;
  istream.open(json_path);
  assert(istream.is_open());
  nlohmann::json usecase_json;
  istream >> usecase_json;
  istream.close();

  usecase_config config;

  config.num_channels_per_graph =
      usecase_json.find(JSON_CONFIG_NUM_CHANNELS_PER_GRAPH_FILED)->get<int>();

  auto channel_config_it = usecase_json.find(JSON_CONFIG_CHANNEL_CONFIG_FILED);
  config.channel_config = *channel_config_it;

  config.download_image =
      usecase_json.find(JSON_CONFIG_DOWNLOAD_IMAGE_FILED)->get<bool>();
  config.engine_config_file =
      usecase_json.find(JSON_CONFIG_ENGINE_CONFIG_PATH_FILED)
          ->get<std::string>();
  std::string class_names_file =
      usecase_json.find(JSON_CONFIG_CLASS_NAMES_FILED)->get<std::string>();

  if (config.download_image) {
    const char* dir_path = "./results";
    struct stat info;
    if (stat(dir_path, &info) == 0 && S_ISDIR(info.st_mode)) {
      std::cout << "Directory already exists." << std::endl;
    } else {
      if (mkdir(dir_path, 0777) == 0) {
        std::cout << "Directory created successfully." << std::endl;
      } else {
        std::cerr << "Error creating directory." << std::endl;
      }
    }
    istream.open(class_names_file);
    assert(istream.is_open());
    std::string line;
    while (std::getline(istream, line)) {
      line = line.substr(0, line.length() - 1);
      config.class_names.push_back(line);
    }
    istream.close();
  }

  return config;
}

TEST(TestYolov5, TestYolov5) {
>>>>>>> 3f3dee4 (123)
  ::logInit("debug", "");

  std::mutex mtx;
  std::condition_variable cv;

  sophon_stream::Clocker clocker;
  std::atomic_uint32_t frameCount(0);
  std::atomic_int32_t finishedChannelCount(0);

  auto& engine = sophon_stream::framework::SingletonEngine::getInstance();
  std::ifstream istream, elem_stream;
  nlohmann::json engine_json;
  std::string yolov5_config_file = "../config/yolov5.json";

  // 初始化engine参数，包括num_graphs, num_channels_per_graph, urls
  usecase_config yolov5_json = parse_usecase_json(yolov5_config_file);
  int num_channels = yolov5_json.num_channels_per_graph * yolov5_json.num_graphs;

  // 启动每个graph, graph之间没有联系，可以是完全不同的配置
  istream.open(yolov5_json.engine_config_file);
  assert(istream.is_open());
  istream >> engine_json;
  istream.close();

  int graph_url_idx = 0;
  for (auto& graph_it : engine_json) {
    if (graph_url_idx == yolov5_json.num_graphs) break;
    nlohmann::json graphConfigure, elementsConfigure;
    std::pair<int, int> src_id_port = {-1, -1};  // src_port
    std::pair<int, int> sink_id_port = {-1, -1};    // sink_port

    int graph_id = graph_it.find(JSON_CONFIG_GRAPH_ID_FILED)->get<int>();
    graphConfigure["graph_id"] = graph_id;
    auto elements_it = graph_it.find(JSON_CONFIG_ELEMENTS_FILED);
    parse_element_json(elements_it, elementsConfigure, src_id_port, sink_id_port);
    graphConfigure["elements"] = elementsConfigure;
    auto connect_it = graph_it.find(JSON_CONFIG_CONNECTION_FILED);
    if(connect_it != graph_it.end())
      parse_connection_json(connect_it, graphConfigure);

    engine.addGraph(graphConfigure.dump());
    engine.setStopHandler(
        graph_id, sink_id_port.first, sink_id_port.second,
        [&](std::shared_ptr<void> data) {
          // write stop data handler here
          auto objectMetadata =
              std::static_pointer_cast<sophon_stream::common::ObjectMetadata>(
                  data);
          if (objectMetadata == nullptr) return;
          frameCount++;
          if (objectMetadata->mFrame->mEndOfStream) {
            printf("meet a eof\n");
            finishedChannelCount++;
            if (finishedChannelCount == num_channels) {
              cv.notify_one();
            }
            return;
          }
          if (yolov5_json.download_image) {
            int width = objectMetadata->mFrame->mWidth;
            int height = objectMetadata->mFrame->mHeight;
            bm_image image = *objectMetadata->mFrame->mSpData;
            bm_image imageStorage;
            bm_image_create(objectMetadata->mFrame->mHandle, height, width,
                            FORMAT_YUV420P, image.data_type, &imageStorage);
            bmcv_image_storage_convert(objectMetadata->mFrame->mHandle, 1,
                                       &image, &imageStorage);
            for (auto subObj : objectMetadata->mSubObjectMetadatas) {
              // draw image
              draw_bmcv(objectMetadata->mFrame->mHandle,
                        subObj->mDetectedObjectMetadata->mClassify, yolov5_json.class_names,
                        subObj->mDetectedObjectMetadata->mScores[0],
                        subObj->mDetectedObjectMetadata->mBox.mX,
                        subObj->mDetectedObjectMetadata->mBox.mY,
                        subObj->mDetectedObjectMetadata->mBox.mWidth,
                        subObj->mDetectedObjectMetadata->mBox.mHeight,
                        imageStorage, true);
            }
            // save image
            void* jpeg_data = NULL;
            size_t out_size = 0;
            int ret = bmcv_image_jpeg_enc(objectMetadata->mFrame->mHandle, 1,
                                          &imageStorage, &jpeg_data, &out_size);
            if (ret == BM_SUCCESS) {
              std::string img_file =
                  "./results/" +
                  std::to_string(objectMetadata->mFrame->mChannelId) + "_" +
                  std::to_string(objectMetadata->mFrame->mFrameId) + ".jpg";
              FILE* fp = fopen(img_file.c_str(), "wb");
              fwrite(jpeg_data, out_size, 1, fp);
              fclose(fp);
            }
            free(jpeg_data);
            bm_image_destroy(imageStorage);
          }
        });

    for (int channel_id = 0; channel_id < yolov5_json.num_channels_per_graph;
         ++channel_id) {
      nlohmann::json decodeConfigure = yolov5_json.decodeConfigures[0];
      decodeConfigure["channel_id"] = channel_id;
      auto channelTask =
          std::make_shared<sophon_stream::element::decode::ChannelTask>();
      channelTask->request.operation =
          sophon_stream::element::decode::ChannelOperateRequest::ChannelOperate::START;
      channelTask->request.channelId = channel_id;
      channelTask->request.json = decodeConfigure.dump();
      sophon_stream::common::ErrorCode errorCode = engine.pushInputData(
          graph_id, src_id_port.first, src_id_port.second,
          std::static_pointer_cast<void>(channelTask));
    }
    ++graph_url_idx;
  }
  {
    std::unique_lock<std::mutex> uq(mtx);
    cv.wait(uq);
  }
  for (int i = 0; i < yolov5_json.num_graphs; i++) {
    std::cout << "graph stop" << std::endl;
    engine.stop(i);
  }
  long totalCost = clocker.tell_us();
  std::cout << " total time cost " << totalCost << " us." << std::endl;
  double fps = static_cast<double>(frameCount) / totalCost;
  std::cout << "frame count is " << frameCount << " | fps is " << fps * 1000000
            << " fps." << std::endl;
}<|MERGE_RESOLUTION|>--- conflicted
+++ resolved
@@ -59,9 +59,6 @@
 constexpr const char* JSON_CONFIG_ELEMENTS_FILED = "elements";
 constexpr const char* JSON_CONFIG_CONNECTION_FILED = "connections";
 
-<<<<<<< HEAD
-TEST(TestMultiAlgorithmGraph, MultiAlgorithmGraph) {
-=======
 constexpr const char* JSON_CONFIG_NUM_CHANNELS_PER_GRAPH_FILED =
     "num_channels_per_graph";
 constexpr const char* JSON_CONFIG_DOWNLOAD_IMAGE_FILED = "download_image";
@@ -120,7 +117,6 @@
 }
 
 TEST(TestYolov5, TestYolov5) {
->>>>>>> 3f3dee4 (123)
   ::logInit("debug", "");
 
   std::mutex mtx;
